--- conflicted
+++ resolved
@@ -72,19 +72,9 @@
     />
     <label for="inputtext" i18n>Confirm Password</label>
   </span>
-<<<<<<< HEAD
-  <div *ngIf="registerForm.errors?.invalid" class="error-red" i18n>
-    Passwords must match.
-  </div>
-  <div *ngIf="authError" class="error-red" i18n>Authentification error</div>
-  <div *ngIf="duplicateError" class="error-red" i18n>
-    Username or e-mail is already registered
-  </div>
-=======
   <div *ngIf="registerForm.errors?.invalid" class="error-red" i18n>Passwords must match.</div>
   <div *ngIf="authError" class="error-red" i18n>Authentication error</div>
   <div *ngIf="duplicateError" class="error-red" i18n>Username or e-mail is already registered</div>
->>>>>>> e91d2892
 
   <br />
   <div class="recaptcha-wrap" i18n>
